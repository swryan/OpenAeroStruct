from __future__ import division
import numpy
import sys

from openmdao.api import IndepVarComp, Problem, Group, ScipyOptimizer
from geometry import GeometryMesh
from transfer import TransferDisplacements
<<<<<<< HEAD

import sys


class WeissingerGroup(Group):

    def __init__(self, mesh_params, aero_params):
        super(WeissingerGroup, self).__init__()

        num_y = mesh_params['num_y']
        span = mesh_params['span']
        chord = mesh_params['chord']
    
        v = aero_params['v']
        alpha = aero_params['alpha']
        rho = aero_params['rho']
        disp = numpy.zeros((num_y, 6))

        self.add('twist',
                 IndepVarComp('twist', numpy.zeros((num_y))),
                 promotes=['*'])
        self.add('v',
                 IndepVarComp('v', v),
                 promotes=['*'])
        self.add('alpha',
                 IndepVarComp('alpha', alpha),
                 promotes=['*'])
        self.add('rho',
                 IndepVarComp('rho', rho),
                 promotes=['*'])
        self.add('disp',
                 IndepVarComp('disp', disp),
                 promotes=['*'])
        
        self.add('mesh',
                 GeometryMesh(num_y, span, chord),
                 promotes=['*'])
        self.add('def_mesh',
                 TransferDisplacements(num_y),
                 promotes=['*'])
        self.add('preproc',
                 WeissingerPreproc(num_y),
                 promotes=['*'])
        self.add('circ',
                 WeissingerCirculations(num_y),
                 promotes=['*'])
        self.add('forces',
                 WeissingerForces(num_y),
                 promotes=['*'])
        self.add('lift',
                 WeissingerLift(num_y),
                 promotes=['*'])
        self.add('CL',
                 WeissingerLiftCoeff(num_y),
                 promotes=['*'])
        self.add('CD',
                 WeissingerDragCoeff(num_y),
                 promotes=['*'])


if __name__ == '__main__':

    mesh_params = {
        'num_y': 3,
        'span': 232.02,
        'chord': 39.37,
    }

    aero_params = {
        'v': 200.,
        'alpha': 3.,
        'rho': 1.225,
    }

    top = Problem()
    top.root = WeissingerGroup(mesh_params, aero_params)

    top.driver = ScipyOptimizer()
    top.driver.options['optimizer'] = 'SLSQP'
    top.driver.options['disp'] = True
    # top.driver.options['tol'] = 1.0e-12

    num_y = mesh_params['num_y']

    top.driver.add_desvar('twist',lower=numpy.ones((num_y)) * -10.,
                          upper=numpy.ones((num_y)) * 10.)
    top.driver.add_desvar('alpha', lower=-10., upper=10., scaler=100)

    top.driver.add_objective('CD')

    top.driver.add_constraint('CL', equals=0.5)

    top.setup()

    if sys.argv[1] == '0':
        top.run_once()

        #data = top.check_total_derivatives()
        data = top.check_partial_derivatives(comps=['forces'])

        # top.run()

    elif sys.argv[1] == '1':
       
        top.run()

    print top['CL'], top['CD']
=======
from weissinger import WeissingerGroup


num_y = 3
span = 232.02
chord = 39.37

v = 200.
alpha = 3.
rho = 1.225
disp = numpy.zeros((num_y, 6))

root = Group()

root.add('twist',
         IndepVarComp('twist', numpy.zeros((num_y))),
         promotes=['*'])
root.add('v',
         IndepVarComp('v', v),
         promotes=['*'])
root.add('alpha',
         IndepVarComp('alpha', alpha),
         promotes=['*'])
root.add('rho',
         IndepVarComp('rho', rho),
         promotes=['*'])
root.add('disp',
         IndepVarComp('disp', disp),
         promotes=['*'])

root.add('mesh',
         GeometryMesh(num_y, span, chord),
         promotes=['*'])
root.add('def_mesh',
         TransferDisplacements(num_y),
         promotes=['*'])
root.add('weissinger',
         WeissingerGroup(num_y),
         promotes=['*'])

prob = Problem()
prob.root = root

prob.driver = ScipyOptimizer()
prob.driver.options['optimizer'] = 'SLSQP'
prob.driver.options['disp'] = True
# prob.driver.options['tol'] = 1.0e-12

prob.driver.add_desvar('twist',lower=numpy.ones((num_y)) * -10.,
                       upper=numpy.ones((num_y)) * 10.)
prob.driver.add_desvar('alpha', lower=-10., upper=10., scaler=100)
prob.driver.add_objective('CD')
prob.driver.add_constraint('CL', equals=0.5)

prob.setup()
prob.run_once()

if sys.argv[1] == '0':
    prob.check_partial_derivatives()
    prob.run_once()
    print
    print prob['CL'], prob['CD']
elif sys.argv[1] == '1':
    prob.run()
>>>>>>> 5daf522e
<|MERGE_RESOLUTION|>--- conflicted
+++ resolved
@@ -5,117 +5,8 @@
 from openmdao.api import IndepVarComp, Problem, Group, ScipyOptimizer
 from geometry import GeometryMesh
 from transfer import TransferDisplacements
-<<<<<<< HEAD
 
-import sys
-
-
-class WeissingerGroup(Group):
-
-    def __init__(self, mesh_params, aero_params):
-        super(WeissingerGroup, self).__init__()
-
-        num_y = mesh_params['num_y']
-        span = mesh_params['span']
-        chord = mesh_params['chord']
-    
-        v = aero_params['v']
-        alpha = aero_params['alpha']
-        rho = aero_params['rho']
-        disp = numpy.zeros((num_y, 6))
-
-        self.add('twist',
-                 IndepVarComp('twist', numpy.zeros((num_y))),
-                 promotes=['*'])
-        self.add('v',
-                 IndepVarComp('v', v),
-                 promotes=['*'])
-        self.add('alpha',
-                 IndepVarComp('alpha', alpha),
-                 promotes=['*'])
-        self.add('rho',
-                 IndepVarComp('rho', rho),
-                 promotes=['*'])
-        self.add('disp',
-                 IndepVarComp('disp', disp),
-                 promotes=['*'])
-        
-        self.add('mesh',
-                 GeometryMesh(num_y, span, chord),
-                 promotes=['*'])
-        self.add('def_mesh',
-                 TransferDisplacements(num_y),
-                 promotes=['*'])
-        self.add('preproc',
-                 WeissingerPreproc(num_y),
-                 promotes=['*'])
-        self.add('circ',
-                 WeissingerCirculations(num_y),
-                 promotes=['*'])
-        self.add('forces',
-                 WeissingerForces(num_y),
-                 promotes=['*'])
-        self.add('lift',
-                 WeissingerLift(num_y),
-                 promotes=['*'])
-        self.add('CL',
-                 WeissingerLiftCoeff(num_y),
-                 promotes=['*'])
-        self.add('CD',
-                 WeissingerDragCoeff(num_y),
-                 promotes=['*'])
-
-
-if __name__ == '__main__':
-
-    mesh_params = {
-        'num_y': 3,
-        'span': 232.02,
-        'chord': 39.37,
-    }
-
-    aero_params = {
-        'v': 200.,
-        'alpha': 3.,
-        'rho': 1.225,
-    }
-
-    top = Problem()
-    top.root = WeissingerGroup(mesh_params, aero_params)
-
-    top.driver = ScipyOptimizer()
-    top.driver.options['optimizer'] = 'SLSQP'
-    top.driver.options['disp'] = True
-    # top.driver.options['tol'] = 1.0e-12
-
-    num_y = mesh_params['num_y']
-
-    top.driver.add_desvar('twist',lower=numpy.ones((num_y)) * -10.,
-                          upper=numpy.ones((num_y)) * 10.)
-    top.driver.add_desvar('alpha', lower=-10., upper=10., scaler=100)
-
-    top.driver.add_objective('CD')
-
-    top.driver.add_constraint('CL', equals=0.5)
-
-    top.setup()
-
-    if sys.argv[1] == '0':
-        top.run_once()
-
-        #data = top.check_total_derivatives()
-        data = top.check_partial_derivatives(comps=['forces'])
-
-        # top.run()
-
-    elif sys.argv[1] == '1':
-       
-        top.run()
-
-    print top['CL'], top['CD']
-=======
 from weissinger import WeissingerGroup
-
 
 num_y = 3
 span = 232.02
@@ -177,5 +68,4 @@
     print
     print prob['CL'], prob['CD']
 elif sys.argv[1] == '1':
-    prob.run()
->>>>>>> 5daf522e
+    prob.run()