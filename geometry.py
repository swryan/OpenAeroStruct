--- conflicted
+++ resolved
@@ -15,20 +15,7 @@
     fortran_flag = False
     data_type = complex
 
-<<<<<<< HEAD
-def view_mat(mat):
-    """ Helper function used to visually examine matrices. """
-    import matplotlib.pyplot as plt
-    if len(mat.shape) > 2:
-        mat = np.sum(mat, axis=2)
-    im = plt.imshow(mat.real, interpolation='none')
-    plt.colorbar(im, orientation='horizontal')
-    plt.show()
-
 def rotate(mesh, theta_y, symmetry, rotate_x=True):
-=======
-def rotate(mesh, thetas):
->>>>>>> 3800338e
     """ Compute rotation matrices given mesh and rotation angles in degrees.
 
     Parameters
@@ -261,20 +248,9 @@
     if symmetry:
         span /= 2.
 
-<<<<<<< HEAD
     prev_span = quarter_chord[-1, 1] - quarter_chord[0, 1]
     s = quarter_chord[:,1] / prev_span
     mesh[:, :, 1] = s * span
-=======
-    num_x, num_y, _ = mesh.shape
-
-    prev_span = le[-1, 1] - le[0, 1]
-    dy = (span - prev_span) / (num_y - 1) * np.arange(1, num_y)
-
-    for i in range(num_x):
-        mesh[i, 1:, 1] += dy
-
->>>>>>> 3800338e
 
 def taper(mesh, taper_ratio, symmetry):
     """ Alter the spanwise chord linearly to produce a tapered wing.
